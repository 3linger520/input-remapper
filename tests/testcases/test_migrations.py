#
# input-remapper is free software: you can redistribute it and/or modify
# it under the terms of the GNU General Public License as published by
# the Free Software Foundation, either version 3 of the License, or
# (at your option) any later version.
#
# input-remapper is distributed in the hope that it will be useful,
# but WITHOUT ANY WARRANTY; without even the implied warranty of
# MERCHANTABILITY or FITNESS FOR A PARTICULAR PURPOSE.  See the
# GNU General Public License for more details.
#
# You should have received a copy of the GNU General Public License
# along with input-remapper.  If not, see <https://www.gnu.org/licenses/>.


import os
import unittest
import shutil
import json

from evdev.ecodes import EV_KEY, EV_ABS, ABS_HAT0X

from inputremapper.migrations import migrate, config_version
<<<<<<< HEAD
from inputremapper.mapping import Mapping, split_key
from inputremapper.config import config, GlobalConfig
from inputremapper.paths import touch, CONFIG_PATH, mkdir, get_preset_path
from inputremapper.key import Key

from inputremapper.logger import logger, VERSION
=======
from inputremapper.mapping import Mapping
from inputremapper.config import config
from inputremapper.paths import touch, CONFIG_PATH, mkdir, get_preset_path
from inputremapper.key import Key
from inputremapper.user import HOME

from inputremapper.logger import VERSION
>>>>>>> 1c7e259b

from tests.test import quick_cleanup, tmp


class TestMigrations(unittest.TestCase):
    def tearDown(self):
        quick_cleanup()
        self.assertEqual(len(config.iterate_autoload_presets()), 0)

    def test_migrate_suffix(self):
        old = os.path.join(CONFIG_PATH, "config")
        new = os.path.join(CONFIG_PATH, "config.json")

        try:
            os.remove(new)
        except FileNotFoundError:
            pass

        touch(old)
        with open(old, "w") as f:
            f.write("{}")

        migrate()
        self.assertTrue(os.path.exists(new))
        self.assertFalse(os.path.exists(old))

    def test_rename_config(self):
        old = os.path.join(HOME, ".config", "key-mapper")
        new = CONFIG_PATH

        # we are not destroying our actual config files with this test
        self.assertTrue(new.startswith("/tmp"))

        try:
            os.rmdir(new)
        except FileNotFoundError:
            pass

        old_config_json = os.path.join(old, "config.json")
        touch(old_config_json)
        with open(old_config_json, "w") as f:
            f.write('{"foo":"bar"}')

        migrate()

        self.assertTrue(os.path.exists(new))
        self.assertFalse(os.path.exists(old))

        new_config_json = os.path.join(new, "config.json")
        with open(new_config_json, "r") as f:
            moved_config = json.loads(f.read())
            self.assertEqual(moved_config["foo"], "bar")
            self.assertIn("version", moved_config)

    def test_wont_migrate_suffix(self):
        old = os.path.join(CONFIG_PATH, "config")
        new = os.path.join(CONFIG_PATH, "config.json")

        touch(new)
        with open(new, "w") as f:
            f.write("{}")

        touch(old)
        with open(old, "w") as f:
            f.write("{}")

        migrate()
        self.assertTrue(os.path.exists(new))
        self.assertTrue(os.path.exists(old))

    def test_migrate_preset(self):
        if os.path.exists(tmp):
            shutil.rmtree(tmp)

        p1 = os.path.join(tmp, "foo1", "bar1.json")
        p2 = os.path.join(tmp, "foo2", "bar2.json")
        touch(p1)
        touch(p2)

        with open(p1, "w") as f:
            f.write("{}")

        with open(p2, "w") as f:
            f.write("{}")

        migrate()

        self.assertFalse(os.path.exists(os.path.join(tmp, "foo1", "bar1.json")))
        self.assertFalse(os.path.exists(os.path.join(tmp, "foo2", "bar2.json")))

        self.assertTrue(
            os.path.exists(os.path.join(tmp, "presets", "foo1", "bar1.json"))
        )
        self.assertTrue(
            os.path.exists(os.path.join(tmp, "presets", "foo2", "bar2.json"))
        )

    def test_wont_migrate_preset(self):
        if os.path.exists(tmp):
            shutil.rmtree(tmp)

        p1 = os.path.join(tmp, "foo1", "bar1.json")
        p2 = os.path.join(tmp, "foo2", "bar2.json")
        touch(p1)
        touch(p2)

        with open(p1, "w") as f:
            f.write("{}")

        with open(p2, "w") as f:
            f.write("{}")

        # already migrated
        mkdir(os.path.join(tmp, "presets"))

        migrate()

        self.assertTrue(os.path.exists(os.path.join(tmp, "foo1", "bar1.json")))
        self.assertTrue(os.path.exists(os.path.join(tmp, "foo2", "bar2.json")))

        self.assertFalse(
            os.path.exists(os.path.join(tmp, "presets", "foo1", "bar1.json"))
        )
        self.assertFalse(
            os.path.exists(os.path.join(tmp, "presets", "foo2", "bar2.json"))
        )

    def test_migrate_mapping_keys(self):
        # migrates mappings with only (type, code)
        path = os.path.join(tmp, "presets", "Foo Device", "test.json")
        os.makedirs(os.path.dirname(path), exist_ok=True)
        with open(path, "w") as file:
            json.dump(
                {
                    "mapping": {
                        f"{EV_KEY},3": "a",
                        f"{EV_ABS},{ABS_HAT0X},-1": "b",
                        f"{EV_ABS},1,1+{EV_ABS},2,-1+{EV_ABS},3,1": "c",
                        # ignored because broken
                        f"3,1,1,2": "e",
                        f"3": "e",
                        f",,+3,1,2": "g",
                        f"": "h",
                    }
                },
                file,
            )
        migrate()
        loaded = Mapping()
        self.assertEqual(loaded.num_saved_keys, 0)
        loaded.load(get_preset_path("Foo Device", "test"))
        self.assertEqual(len(loaded), 3)
        self.assertEqual(loaded.num_saved_keys, 3)
        self.assertEqual(loaded.get_symbol(Key(EV_KEY, 3, 1)), "a")
        self.assertEqual(loaded.get_symbol(Key(EV_ABS, ABS_HAT0X, -1)), "b")
        self.assertEqual(
            loaded.get_symbol(Key((EV_ABS, 1, 1), (EV_ABS, 2, -1), Key(EV_ABS, 3, 1))),
            "c",
        )

    def test_add_version(self):
        path = os.path.join(CONFIG_PATH, "config.json")
        os.makedirs(os.path.dirname(path), exist_ok=True)
        with open(path, "w") as file:
            file.write("{}")

        migrate()
        self.assertEqual(VERSION, config_version().public)

    def test_update_version(self):
        path = os.path.join(CONFIG_PATH, "config.json")
        os.makedirs(os.path.dirname(path), exist_ok=True)
        with open(path, "w") as file:
            json.dump({"version": "0.1.0"}, file)

        migrate()
        self.assertEqual(VERSION, config_version().public)

    def test_config_version(self):
        path = os.path.join(CONFIG_PATH, "config.json")
        with open(path, "w") as file:
            file.write("{}")
        self.assertEqual("0.0.0", config_version().public)

        try:
            os.remove(path)
        except FileNotFoundError:
            pass
        self.assertEqual("0.0.0", config_version().public)


if __name__ == "__main__":
    unittest.main()<|MERGE_RESOLUTION|>--- conflicted
+++ resolved
@@ -21,22 +21,12 @@
 from evdev.ecodes import EV_KEY, EV_ABS, ABS_HAT0X
 
 from inputremapper.migrations import migrate, config_version
-<<<<<<< HEAD
 from inputremapper.mapping import Mapping, split_key
 from inputremapper.config import config, GlobalConfig
 from inputremapper.paths import touch, CONFIG_PATH, mkdir, get_preset_path
 from inputremapper.key import Key
 
 from inputremapper.logger import logger, VERSION
-=======
-from inputremapper.mapping import Mapping
-from inputremapper.config import config
-from inputremapper.paths import touch, CONFIG_PATH, mkdir, get_preset_path
-from inputremapper.key import Key
-from inputremapper.user import HOME
-
-from inputremapper.logger import VERSION
->>>>>>> 1c7e259b
 
 from tests.test import quick_cleanup, tmp
 
