# Development

Contributions are very welcome, I will gladly review and discuss any merge
requests. If you have questions about the code and architecture, feel free
to [open an issue](https://github.com/sezanzeb/input-remapper/issues). This
file should give an overview about some internals of input-remapper.

All pull requests will at some point require unittests (see below for more
info), the code coverage may only be improved, not decreased. It also has to
be mostly compliant with pylint.

## Roadmap

- [x] show a dropdown to select valid devices
- [x] creating presets per device
- [x] renaming presets
- [x] show a mapping table
- [x] make that list extend itself automatically
- [x] read keycodes with evdev
- [x] inject the mapping
- [x] keep the system defaults for unmapped buttons
- [x] button to stop mapping and using system defaults
- [x] highlight changes and alert before discarding unsaved changes
- [x] automatically load presets on login for plugged in devices
- [x] make sure it works on wayland
- [x] support timed macros, maybe using some sort of syntax
- [x] add to the AUR, provide .deb file
- [x] basic support for gamepads as keyboard and mouse combi
- [x] executing a macro forever while holding down the key using `h`
- [x] mapping D-Pad directions as buttons
- [x] configure joystick purpose and speed via the GUI
- [x] support for non-GUI TTY environments with a command to stop and start
- [x] start the daemon in such a way to not require usermod
- [x] mapping a combined button press to a key
- [x] add "disable" as mapping option
- [x] mapping joystick directions as buttons, making it act like a D-Pad
- [x] mapping mouse wheel events to buttons
- [x] automatically load presets when devices get plugged in after login (udev)
- [x] map keys using a `modifier + modifier + ... + key` syntax
- [x] inject in an additional device instead to avoid clashing capabilities
- [x] don't run any GUI code as root for improved wayland compatibility
- [x] advanced multiline editor
- [ ] plugin support
- [x] getting it into the official debian repo

## Tests

```bash
sudo pip install coverage
pylint inputremapper --extension-pkg-whitelist=evdev
sudo pkill -f input-remapper
sudo pip install . && coverage run tests/test.py
coverage combine && coverage report -m
```

To read events, `evtest` is very helpful. Add `-d` to `input-remapper-gtk`
to get debug output.

Single tests can be executed via

```bash
python3 tests/test.py test_paths.TestPaths.test_mkdir
```

Don't use your computer during integration tests to avoid interacting
with the gui, which might make tests fail.

<<<<<<< HEAD
There is also a run configuration for PyCharm included called "All Tests".
=======
There is also a run configuration for PyCharm called "All Tests" included.
>>>>>>> dda3bd2d

## Writing Tests

Tests are in https://github.com/sezanzeb/input-remapper/tree/main/tests

https://github.com/sezanzeb/input-remapper/blob/main/tests/test.py patches some modules and runs tests. The tests need
patches because every environment that runs them will be different. By using patches they all look the same to the
individual tests. Some patches also allow to make some handy assertions, like the `write_history` of `UInput`.

Test files are usually named after the module they are in.

In the tearDown functions, usually one of `quick_cleanup` or `cleanup` should be called. This avoids making a test
fail that comes after your new test, because some state variables might still be modified by yours.

## Releasing

ssh/login into a debian/ubuntu environment

```bash
./scripts/build.sh
```

This will generate `input-remapper/deb/input-remapper-1.3.0.deb`

## Badges

```bash
sudo pip install git+https://github.com/jongracecox/anybadge
./scripts/badges.sh
```

New badges, if needed, will be created in `readme/` and they
just need to be commited.

## Files

**gui**

- `bin/input-remapper-gtk` the executable that starts the gui. It also sends
  messages to the service via dbus if certain buttons are clicked.
- `bin/input-remapper-helper` provides information to the gui that requires
  root rights. Is stopped when the gui closes.
- `data/input-remapper.policy` configures pkexec. By using auth_admin_keep
  the user is not asked multiple times for each task that needs elevated
  rights. This is done instead of granting the whole application root rights
  because it is [considered problematic](https://wiki.archlinux.org/index.php/Running_GUI_applications_as_root).
- `data/input-remapper.desktop` is the entry in the start menu

**cli**

- `bin/input-remapper-control` is an executable to send messages to the service
  via dbus. It can be used to start and stop injection without a GUI.
  The gui also uses it to run the service (if not already running) and
  helper, because by using one single command for both the polkit rules file
  remembers not to ask for a password again.

**service**

- `bin/input-remapper-service` executable that starts listening for
  commands via dbus and runs the injector when needed. It shouldn't matter how
  it is started as long as it manages to start without throwing errors. It
  usually needs root rights.
- `data/input-remapper.service` starts input-remapper-service automatically on boot
  on distros using systemd.
- `data/inputremapper.Control.conf` is needed to connect to dbus services started
  by systemd from other applications.

**autoload**

- `data/input-remapper-autoload.desktop` executes on login and tells the systemd
  service to stop injecting (possibly the presets of another user) and to
  inject the users autoloaded presets instead (if any are configured)
- `data/input-remapper.rules` udev rule that sends a message to the service to
  start injecting for new devices when they are seen for the first time.

**Example system startup**

1. systemd loads `input-remapper.service` on boot
2. on login, `input-remapper-autoload.desktop` is executed, which has knowledge 
   of the current user und doesn't run as root  
   2.1 it sends the users config directory to the service  
   2.2 it makes the service stop all ongoing injectings  
   2.3 it tells the service to start loading all of the configured presets
3. a bluetooth device gets connected, so udev runs `input-remapper.rules` which
   tells the service to start injecting for that device if it has a preset
   assigned. Works because step 2 told the service about the current users
   config.

Communication to the service always happens via `input-remapper-control`

## Permissions

**gui**

The gui process starts without root rights. It makes sure the daemon and
helper are running via pkexec.

**daemon**

The daemon exists to keep injections alive beyond the lifetime of the
user interface. Runs via root. Communicates via dbus. Either started
via systemd or pkexec.

**helper**

The helper provides information to the user interface like events and
devices. Communicates via pipes. It should not exceed the lifetime of
the user interface because it exposes all the input events. Starts via
pkexec.

## Unsupported Devices

Either open up an issue or debug it yourself and make a pull request.

You will need to work with the devices capabilities. You can get those using

```
sudo evtest
```

**It tries or doesn't try to map ABS_X/ABS_Y**

Is the device a gamepad? Does the GUI show joystick configurations?

- if yes, no: adjust `is_gamepad` to loosen up the constraints
- if no, yes: adjust `is_gamepad` to tighten up the constraints

Try to do it in such a way that other devices won't break. Also see 
readme/capabilities.md

**It won't offer mapping a button**

If `sudo evtest` shows an event for the button, try to
modify `should_map_as_btn`. If not, the button cannot be mapped.

## How it works

It uses evdev. The links below point to the 1.0.0 release, line numbers might have changed in the current main.

1. It grabs a device (e.g. /dev/input/event3), so that the key events won't
   reach X11/Wayland anymore
   [source](https://github.com/sezanzeb/input-remapper/blob/1.0.0/inputremapper/injection/injector.py#L197)
2. Reads the events from it (`evtest` can do it, you can also do
   `cat /dev/input/event3` which yields binary stuff)
   [source](https://github.com/sezanzeb/input-remapper/blob/1.0.0/inputremapper/injection/injector.py#L443)
3. Looks up the mapping if that event maps to anything
   [source](https://github.com/sezanzeb/input-remapper/blob/1.0.0/inputremapper/injection/keycode_mapper.py#L434)
4. Injects the output event in a new device that input-remapper created (another
   new path in /dev/input, device name is suffixed by "mapped")
   [source](https://github.com/sezanzeb/input-remapper/blob/1.0.0/inputremapper/injection/keycode_mapper.py#L242),
   [new device](https://github.com/sezanzeb/input-remapper/blob/1.0.0/inputremapper/injection/injector.py#L356)
5. Forwards any events that should not be mapped to anything in another new
   device (device name is suffixed by "forwarded")
   [source](https://github.com/sezanzeb/input-remapper/blob/1.0.0/inputremapper/injection/keycode_mapper.py#L247),
   [new device](https://github.com/sezanzeb/input-remapper/blob/1.0.0/inputremapper/injection/injector.py#L367)

This stuff is going on as a daemon in the background

## How combinations are injected

Here is an example how combinations are injected:

```
a -> x
a + b -> y
```

1. the `a` button is pressed with your finger, `a 1` arrives via evdev in input-remapper
2. input-remapper maps it to `x 1` and injects it
3. `b` is pressed with your finger, `b 1` arrives via evdev in input-remapper
4. input-remapper sees a triggered combination and maps it to `y 1` and injects it
5. `b` is released, `b 0` arrives at input-remapper
6. input-remapper remembered that it was the trigger for a combination and maps that release to `y 0` and injects it
7. the `a` button is released, `a 0` arrives at input-remapper
8. input-remapper maps that release to `x 0` and injects it

## Multiple sources, single UInput

https://github.com/sezanzeb/input-remapper/blob/1.0.0/inputremapper/injection/injector.py

This "Injector" process is the only process that injects if input-remapper is used for a single device.

Inside `run` of that process there is an iteration of `for source in sources:`,
which runs an event loop for each possible source for events.
Each event loop has convenient access to the "context" to read some globals.

Consider this typical example of device capabilities:

- "BrandXY Mouse" -> EV_REL, BTN_LEFT, ...
- "BrandXY Mouse" -> KEY_1, KEY_2

There are two devices called "BrandXY Mouse", and they report different events.
Input-remapper creates a single uinput to inject all mapped events to. For example

- BTN_LEFT -> a
- KEY_2 -> b

so you end up with a new device with the following capabilities

"input-remapper BrandXY Mouse mapped" -> KEY_A, KEY_B

while input-remapper reads from multiple InputDevices it injects the mapped letters into a single UInput.

## Resources

- [Guidelines for device capabilities](https://www.kernel.org/doc/Documentation/input/event-codes.txt)
- [PyGObject API Reference](https://lazka.github.io/pgi-docs/)
- [python-evdev](https://python-evdev.readthedocs.io/en/stable/)
- [Python Unix Domain Sockets](https://pymotw.com/2/socket/uds.html)
- [GNOME HIG](https://developer.gnome.org/hig/stable/)
- [GtkSource Example](https://github.com/wolfthefallen/py-GtkSourceCompletion-example)<|MERGE_RESOLUTION|>--- conflicted
+++ resolved
@@ -65,11 +65,7 @@
 Don't use your computer during integration tests to avoid interacting
 with the gui, which might make tests fail.
 
-<<<<<<< HEAD
-There is also a run configuration for PyCharm included called "All Tests".
-=======
 There is also a run configuration for PyCharm called "All Tests" included.
->>>>>>> dda3bd2d
 
 ## Writing Tests
 
